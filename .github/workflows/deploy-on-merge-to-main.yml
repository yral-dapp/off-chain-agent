--- conflicted
+++ resolved
@@ -55,11 +55,8 @@
           flyctl secrets set CF_IMAGES_API_TOKEN="$CF_IMAGES_API_TOKEN" --app "icp-off-chain-agent" --stage
           flyctl secrets set NSFW_GRPC_TOKEN="$NSFW_GRPC_TOKEN" --app "icp-off-chain-agent" --stage
           flyctl secrets set QSTASH_AUTH_TOKEN="$QSTASH_AUTH_TOKEN" --app "icp-off-chain-agent" --stage
-<<<<<<< HEAD
           flyctl secrets set ML_FEED_CACHE_REDIS_URL="$ML_FEED_CACHE_REDIS_URL" --app "icp-off-chain-agent" --stage
-=======
           flyctl secrets set STORJ_INTERFACE_TOKEN="$STORJ_INTERFACE_TOKEN" --app "icp-off-chain-agent" --stage
->>>>>>> c304a14c
         env:
           FLY_API_TOKEN: ${{ secrets.HOT_OR_NOT_OFF_CHAIN_AGENT_FLY_IO_GITHUB_ACTION }}
           CF_R2_ACCESS_KEY_TEMP: ${{ secrets.HOT_OR_NOT_OFF_CHAIN_AGENT_CLOUDFLARE_R2_ACCESS_KEY_ID }}
@@ -77,11 +74,8 @@
           CF_IMAGES_API_TOKEN: ${{ secrets.CLOUDFLARE_IMAGES_READ_AND_WRITE_API_TOKEN }}
           NSFW_GRPC_TOKEN: ${{ secrets.TOKEN_TO_SIGN_OUTGOING_CALLS_TO_NSFW_DETECT_SERVICE }}
           QSTASH_AUTH_TOKEN: ${{ secrets.QSTASH_TOKEN }}
-<<<<<<< HEAD
           ML_FEED_CACHE_REDIS_URL: ${{ secrets.YRAL_ML_FEED_CACHE_REDIS_URL }}
-=======
           STORJ_INTERFACE_TOKEN: ${{ secrets.STORJ_INTERFACE_TOKEN }}
->>>>>>> c304a14c
       - name: Deploy a docker container to fly.io
         run: flyctl deploy --remote-only -c fly-prod.toml
         env:
