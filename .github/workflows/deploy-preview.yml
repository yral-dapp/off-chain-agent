--- conflicted
+++ resolved
@@ -61,14 +61,9 @@
           flyctl secrets set CF_IMAGES_API_TOKEN="$CF_IMAGES_API_TOKEN" --app "$APP_NAME" --stage
           flyctl secrets set NSFW_GRPC_TOKEN="$NSFW_GRPC_TOKEN" --app "$APP_NAME" --stage
           flyctl secrets set QSTASH_AUTH_TOKEN="$QSTASH_AUTH_TOKEN" --app "$APP_NAME" --stage
-<<<<<<< HEAD
           flyctl secrets set ML_FEED_CACHE_REDIS_URL="$ML_FEED_CACHE_REDIS_URL" --app "$APP_NAME" --stage
-          flyctl deploy --app $APP_NAME
-=======
           flyctl secrets set STORJ_INTERFACE_TOKEN="$STORJ_INTERFACE_TOKEN" --app "$APP_NAME" --stage
-
           flyctl secrets deploy --app $APP_NAME
->>>>>>> c304a14c
         env:
           FLY_API_TOKEN: ${{ secrets.HOT_OR_NOT_OFF_CHAIN_AGENT_FLY_IO_GITHUB_ACTION }}
           CF_R2_ACCESS_KEY_TEMP: ${{ secrets.HOT_OR_NOT_OFF_CHAIN_AGENT_CLOUDFLARE_R2_ACCESS_KEY_ID }}
@@ -86,8 +81,5 @@
           CF_IMAGES_API_TOKEN: ${{ secrets.CLOUDFLARE_IMAGES_READ_AND_WRITE_API_TOKEN }}
           NSFW_GRPC_TOKEN: ${{ secrets.TOKEN_TO_SIGN_OUTGOING_CALLS_TO_NSFW_DETECT_SERVICE }}
           QSTASH_AUTH_TOKEN: ${{ secrets.QSTASH_TOKEN }}
-<<<<<<< HEAD
           ML_FEED_CACHE_REDIS_URL: ${{ secrets.YRAL_ML_FEED_CACHE_REDIS_URL }}
-=======
-          STORJ_INTERFACE_TOKEN: ${{ secrets.STORJ_INTERFACE_TOKEN }}
->>>>>>> c304a14c
+          STORJ_INTERFACE_TOKEN: ${{ secrets.STORJ_INTERFACE_TOKEN }}