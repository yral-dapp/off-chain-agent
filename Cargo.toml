[package]
name = "off-chain-agent"
version = "0.1.0"
edition = "2021"

# See more keys and their definitions at https://doc.rust-lang.org/cargo/reference/manifest.html

[dependencies]
axum = { version = "0.7.6", features = ["macros", "json"] }
candid = "0.10.6"
chrono = { version = "=0.4.38", features = ["serde"] }
futures = "0.3.30"
ic-agent = "0.38.1"
rust-s3 = { version = "0.33.0", features = [
    "tokio-rustls-tls",
], default-features = false }
serde = "1.0.197"
serde_json = "1.0.114"
stringreader = "0.1.1"
tokio = { version = "1.36.0", features = ["macros", "rt-multi-thread", "time"] }
indicatif = { version = "0.17.8", features = ["futures"] }
tonic = { version = "0.12.2", features = ["tls-roots"] }
prost = "0.13.3"
tower = { version = "0.5.1", features = ["full"] }
hyper = { version = "1.1.0", features = ["full"] }
hyper-util = { version = "0.1.8", features = ["client", "client-legacy"] }
http = "1.0.0"
http-body-util = "0.1.2"
axum-extra = { version = "0.9.4", features = ["typed-header"] }
headers = "0.4.0"
tonic-reflection = "0.12.2"
reqwest = { version = "0.12.3", features = [
    "json",
    "rustls-tls",
    "stream",
    "multipart",
], default-features = false }
once_cell = "1.19.0"
yup-oauth2 = "11.0.0"
tonic-web = "0.12.2"
log = "0.4.21"
yral-metadata-client = { git = "https://github.com/yral-dapp/yral-metadata.git", features = [
    "rustls-tls",
], default-features = false }
config = { version = "0.14.0", features = ["toml"] }
serde_with = "3.7.0"
thiserror = "1.0.58"
env_logger = "0.11.3"
anyhow = "1.0.86"
serde_bytes = "0.11.14"
jsonwebtoken = { version = "9.3.0", features = ["use_pem"] }
exponential-backoff = "1.2.0"
cloud-storage = { version = "0.11.1", default-features = false, features = [
    "rustls-tls",
] }
k256 = { version = "0.13.3", features = ["jwk"] }
time = "0.3.36"
firestore = "0.43.1"
yral-canisters-client = { git = "https://github.com/yral-dapp/yral-common.git", rev = "17f4fd01cafec4040ec7375b68f00a27a4ff66cc", features = [
    "full",
] }
yral-qstash-types = { git = "https://github.com/yral-dapp/yral-common.git", rev = "0247d886ad95747deee4618c3fd42524ba78d5fe" }
base64 = "0.22.1"
google-cloud-bigquery = { version = "0.13.1", default-features = false, features = [
    "auth",
    "rustls-tls",
] }
hex = "0.4.3"
ic-sns-governance = { git = "https://github.com/dfinity/ic", rev = "tags/release-2024-10-17_03-07-base" }
ic-utils = "0.38.1"
utoipa = "5.3.1"
utoipa-axum = "0.1.3"
tower-http = { version = "0.6.2", features = ["cors"] }
image = "0.24"
rayon = "1.8"
uuid = { version = "1.4", features = ["v4", "fast-rng"] }
yral-ml-feed-cache = { git = "https://github.com/yral-dapp/yral-common", rev = "fff8f83ed5967213453498d8e222ce93957c5e7a", package = "ml-feed-cache" } # yral-ml-feed-cache = { path = "../yral-common/ml-feed-cache", package = "ml-feed-cache" }
storj-interface = { git = "https://github.com/yral-dapp/storj-interface", rev = "b824766e5a528deafa56fbb01ecb9f7e09a79e50", version = "0.1.0" }
<<<<<<< HEAD
redis = { version = "0.29.2", features = ["aio", "json", "tokio-comp"] }
=======
# yral-metrics = { path = "../yral-common/metrics" }
yral-metrics = { git = "https://github.com/yral-dapp/yral-common", rev = "fff8f83ed5967213453498d8e222ce93957c5e7a" }
>>>>>>> fdbe516b

[build-dependencies]
tonic-build = "0.12"

[[bin]]
name = "icp-off-chain-agent"
path = "src/main.rs"

[features]
local-bin = []
use-local-agent = []<|MERGE_RESOLUTION|>--- conflicted
+++ resolved
@@ -76,12 +76,7 @@
 uuid = { version = "1.4", features = ["v4", "fast-rng"] }
 yral-ml-feed-cache = { git = "https://github.com/yral-dapp/yral-common", rev = "fff8f83ed5967213453498d8e222ce93957c5e7a", package = "ml-feed-cache" } # yral-ml-feed-cache = { path = "../yral-common/ml-feed-cache", package = "ml-feed-cache" }
 storj-interface = { git = "https://github.com/yral-dapp/storj-interface", rev = "b824766e5a528deafa56fbb01ecb9f7e09a79e50", version = "0.1.0" }
-<<<<<<< HEAD
 redis = { version = "0.29.2", features = ["aio", "json", "tokio-comp"] }
-=======
-# yral-metrics = { path = "../yral-common/metrics" }
-yral-metrics = { git = "https://github.com/yral-dapp/yral-common", rev = "fff8f83ed5967213453498d8e222ce93957c5e7a" }
->>>>>>> fdbe516b
 
 [build-dependencies]
 tonic-build = "0.12"
