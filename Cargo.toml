[package]
name = "off-chain-agent"
version = "0.1.0"
edition = "2021"

# See more keys and their definitions at https://doc.rust-lang.org/cargo/reference/manifest.html

[dependencies]
axum = { version = "0.8.0", features = ["macros", "json"] }
candid = "0.10.6"
chrono = { version = "=0.4.38", features = ["serde"] }
futures = "0.3.30"
ic-agent = "0.38.1"
serde = "1.0.197"
serde_json = "1.0.114"
stringreader = "0.1.1"
tokio = { version = "1.36.0", features = ["macros", "rt-multi-thread", "time"] }
tonic = { version = "0.13.0", features = ["tls-webpki-roots"] }
prost = "0.13.5"
tower = { version = "0.5.2", features = ["full"] }
hyper-util = { version = "0.1.8", features = ["client", "client-legacy"] }
http = "1.0.0"
http-body-util = "0.1.2"
tonic-reflection = "0.13.0"
reqwest = { version = "0.12.3", features = [
    "json",
    "rustls-tls",
    "stream",
    "multipart",
], default-features = false }
once_cell = "1.19.0"
yup-oauth2 = "11.0.0"
log = "0.4.21"
yral-metadata-client = { git = "https://github.com/yral-dapp/yral-metadata.git", features = [
    "rustls-tls",
], default-features = false }
config = { version = "0.14.0", features = ["toml"] }
serde_with = "3.7.0"
thiserror = "1.0.58"
anyhow = "1.0.86"
serde_bytes = "0.11.14"
jsonwebtoken = { version = "9.3.0", features = ["use_pem"] }
cloud-storage = { version = "0.11.1", default-features = false, features = [
    "rustls-tls",
] }
k256 = { version = "0.13.3", features = ["jwk"] }
time = "0.3.36"
firestore = "0.43.1"
yral-canisters-client = { git = "https://github.com/yral-dapp/yral-common.git", branch = "master", features = [
    "full",
] }
yral-ml-feed-cache = { git = "https://github.com/yral-dapp/yral-common", branch = "master", package = "ml-feed-cache" }
# yral-ml-feed-cache = { path = "../yral-common/ml-feed-cache", package = "ml-feed-cache" }
yral-alloydb-client = { git = "https://github.com/yral-dapp/yral-common", branch = "master", package = "alloydb-client" }
# yral-alloydb-client = { path = "../yral-common/alloydb-client", package = "alloydb-client" }
# yral-canisters-client = { path = "../yral-common/canisters-client", features = [
#     "full",
# ] }
yral-qstash-types = { git = "https://github.com/yral-dapp/yral-common.git", branch = "master" }
base64 = "0.22.1"
google-cloud-bigquery = { version = "0.13.1", default-features = false, features = [
    "auth",
    "rustls-tls",
] }
hex = "0.4.3"
ic-sns-governance = { git = "https://github.com/dfinity/ic", rev = "tags/release-2024-10-17_03-07-base" }
ic-utils = "0.38.1"
utoipa = "5.3.1"
utoipa-axum = "0.2.0"
utoipa-swagger-ui = { version = "9.0.1", features = ["axum"] }
tower-http = { version = "0.6.2", features = ["cors"] }
image = "0.24"
rayon = "1.8"
uuid = { version = "1.4", features = ["v4", "fast-rng"] }
storj-interface = { git = "https://github.com/yral-dapp/storj-interface", rev = "b824766e5a528deafa56fbb01ecb9f7e09a79e50", version = "0.1.0" }
# yral-metrics = { path = "../yral-common/metrics" }
yral-metrics = { git = "https://github.com/yral-dapp/yral-common", branch = "master" }
sentry = { version = "0.37.0", default-features = false, features = [
    "rustls",
    "sentry-anyhow",
    "serde_json",
    "backtrace",
    "contexts",
    "debug-images",
    "panic",
    "release-health",
    "reqwest",
] }
sentry-tower = { version = "0.37.0", features = ["axum", "axum-matched-path"] }
tracing = "0.1.41"
sentry-tracing = "0.37.0"
tracing-log = "0.2.0"
tracing-subscriber = { version = "0.3.19", features = ["env-filter"] }
tracing-futures = "0.2.5"
regex = "1.11.1"
google-cloud-alloydb-v1 = "0.2.0"
google-cloud-auth = "0.19.0"
<<<<<<< HEAD
dedup_index = { git = "https://github.com/dolr-ai/yral-spacetime", branch = "feat/dedup-index", version = "0.1.0", default-features = false, features = ["client"] }
=======
rand = "0.9.1"
redis = { version = "0.29.1", features = [
    "tokio-rustls-comp",
    "tls-rustls-webpki-roots",
    "json",
] }
bb8 = "0.9.0"
bb8-redis = "0.21.0"
>>>>>>> 59e11a9f

[build-dependencies]
tonic-build = "0.13.0"

[[bin]]
name = "icp-off-chain-agent"
path = "src/main.rs"

[features]
local-bin = []
use-local-agent = []
# use-uplink = ["dep:uplink"]<|MERGE_RESOLUTION|>--- conflicted
+++ resolved
@@ -95,9 +95,7 @@
 regex = "1.11.1"
 google-cloud-alloydb-v1 = "0.2.0"
 google-cloud-auth = "0.19.0"
-<<<<<<< HEAD
-dedup_index = { git = "https://github.com/dolr-ai/yral-spacetime", branch = "feat/dedup-index", version = "0.1.0", default-features = false, features = ["client"] }
-=======
+yral-spacetime-bindings = { git = "https://github.com/dolr-ai/yral-spacetime", branch = "feat/dedup-index", version = "0.1.0" }
 rand = "0.9.1"
 redis = { version = "0.29.1", features = [
     "tokio-rustls-comp",
@@ -106,7 +104,6 @@
 ] }
 bb8 = "0.9.0"
 bb8-redis = "0.21.0"
->>>>>>> 59e11a9f
 
 [build-dependencies]
 tonic-build = "0.13.0"
