mod verify;

use std::{str::FromStr, sync::Arc, time::Duration};

use axum::{
    extract::{Path, State},
    middleware::{self},
    response::Response,
    routing::{get, post},
    Json, Router,
};
use candid::{Decode, Encode, Nat, Principal};
use http::StatusCode;
use ic_agent::{identity::DelegatedIdentity, Identity};
use jsonwebtoken::{Algorithm, DecodingKey, Validation};
use serde::Deserialize;
use serde_bytes::ByteBuf;
use tower::ServiceBuilder;
use tracing::instrument;
use verify::verify_qstash_message;
use yral_canisters_client::{
    individual_user_template::{DeployedCdaoCanisters, IndividualUserTemplate},
    sns_governance::{
        Account, Amount, Command, Command1, Disburse, DissolveState, ListNeurons, ManageNeuron,
        SnsGovernance,
    },
    sns_ledger::{Account as LedgerAccount, SnsLedger, TransferArg, TransferResult},
    sns_swap::{self, NewSaleTicketRequest, RefreshBuyerTokensRequest, SnsSwap},
};
use yral_qstash_types::{ClaimTokensRequest, ParticipateInSwapRequest};

use crate::{
    app_state::AppState,
    canister::upgrade_user_token_sns_canister::{
        check_if_the_proposal_executed_successfully, is_upgrade_required,
        setup_sns_canisters_of_a_user_canister_for_upgrade,
        upgrade_user_token_sns_canister_for_entire_network_impl,
        upgrade_user_token_sns_canister_impl, verify_if_proposal_executed_successfully_impl,
        SnsCanisters, VerifyUpgradeProposalRequest,
    },
    consts::ICP_LEDGER_CANISTER_ID,
    duplicate_video::videohash::VideoHash,
    events::{
        event::{storj::storj_ingest, upload_video_gcs},
        nsfw::{extract_frames_and_upload, nsfw_job, nsfw_job_v2},
    },
    posts::qstash_report_post,
};
use crate::{
    duplicate_video::backfill::process_single_video, qstash::duplicate::VideoPublisherData,
};

use crate::duplicate_video::backfill::trigger_videohash_backfill;
pub mod client;
pub mod duplicate;

#[derive(Clone)]
pub struct QStashState {
    decoding_key: Arc<DecodingKey>,
    validation: Arc<Validation>,
}

impl QStashState {
    pub fn init(verification_key: String) -> Self {
        let decoding_key = DecodingKey::from_secret(verification_key.as_bytes());
        let mut validation = Validation::new(Algorithm::HS256);
        validation.set_issuer(&["Upstash"]);
        validation.set_audience(&[""]);
        Self {
            decoding_key: Arc::new(decoding_key),
            validation: Arc::new(validation),
        }
    }
}

async fn verify_token_root(
    agent: &ic_agent::Agent,
    user_canister: Principal,
    token_root: Principal,
) -> Result<DeployedCdaoCanisters, StatusCode> {
    let individual_user = IndividualUserTemplate(user_canister, agent);
    let tokens = individual_user
        .deployed_cdao_canisters()
        .await
        .map_err(|_| StatusCode::INTERNAL_SERVER_ERROR)?;

    tokens
        .into_iter()
        .find(|t| t.root == token_root)
        .ok_or(StatusCode::BAD_REQUEST)
}

async fn get_user_canister(
    metadata: &yral_metadata_client::MetadataClient<true>,
    user_principal: Principal,
) -> Result<Principal, StatusCode> {
    let meta = metadata
        .get_user_metadata(user_principal)
        .await
        .map_err(|_| StatusCode::INTERNAL_SERVER_ERROR)?
        .ok_or(StatusCode::UNAUTHORIZED)?;

    Ok(meta.user_canister_id)
}

fn principal_to_subaccount(principal: Principal) -> ByteBuf {
    let mut subaccount = [0u8; 32];
    let principal = principal.as_slice();
    subaccount[0] = principal.len().try_into().unwrap();
    subaccount[1..1 + principal.len()].copy_from_slice(principal);

    subaccount.to_vec().into()
}

async fn participate_in_swap(
    State(state): State<Arc<AppState>>,
    Json(req): Json<ParticipateInSwapRequest>,
) -> Result<Response, StatusCode> {
    let user_canister = get_user_canister(&state.yral_metadata_client, req.user_principal).await?;
    let cdao_cans = verify_token_root(&state.agent, user_canister, req.token_root).await?;

    let agent = &state.agent;
    let swap = SnsSwap(cdao_cans.swap, agent);

    let new_sale_ticket = swap
        .new_sale_ticket(NewSaleTicketRequest {
            amount_icp_e8s: 100_000,
            subaccount: None,
        })
        .await
        .map_err(|_| StatusCode::INTERNAL_SERVER_ERROR)?;
    match new_sale_ticket.result {
        Some(sns_swap::Result2::Ok(_)) => (),
        Some(sns_swap::Result2::Err(sns_swap::Err2 { error_type: 1, .. })) => {
            let resp = Response::builder()
                .status(StatusCode::SERVICE_UNAVAILABLE)
                .header("Retry-After", "100")
                .body("Swap is not available".into())
                .unwrap();
            return Ok(resp);
        }
        _ => return Err(StatusCode::INTERNAL_SERVER_ERROR),
    }

    // transfer icp
    let admin_principal = agent.get_principal().unwrap();
    let subaccount = principal_to_subaccount(admin_principal);
    let transfer_args = TransferArg {
        memo: Some(vec![0].into()),
        amount: Nat::from(1000000_u64),
        fee: None,
        from_subaccount: None,
        to: LedgerAccount {
            owner: cdao_cans.swap,
            subaccount: Some(subaccount),
        },
        created_at_time: None,
    };
    let res: Vec<u8> = agent
        .update(
            &Principal::from_str(ICP_LEDGER_CANISTER_ID).unwrap(),
            "icrc1_transfer",
        )
        .with_arg(Encode!(&transfer_args).unwrap())
        .call_and_wait()
        .await
        .map_err(|_| StatusCode::INTERNAL_SERVER_ERROR)?;
    let transfer_result: TransferResult = Decode!(&res, TransferResult).unwrap();
    if let TransferResult::Err(_) = transfer_result {
        return Err(StatusCode::INTERNAL_SERVER_ERROR);
    }

    swap.refresh_buyer_tokens(RefreshBuyerTokensRequest {
        buyer: admin_principal.to_string(),
        confirmation_text: None,
    })
    .await
    .map_err(|_| StatusCode::INTERNAL_SERVER_ERROR)?;

    let res = Response::builder()
        .status(StatusCode::OK)
        .body("Participated in swap".into())
        .unwrap();
    Ok(res)
}

async fn claim_tokens_from_first_neuron(
    State(state): State<Arc<AppState>>,
    Json(req): Json<ClaimTokensRequest>,
) -> Result<Response, StatusCode> {
    let identity: DelegatedIdentity = req
        .identity
        .try_into()
        .map_err(|_| StatusCode::UNAUTHORIZED)?;
    let user_principal = identity
        .sender()
        .expect("Delegated identity without principal?!");

    let mut agent = state.agent.clone();
    // we need to set identity for disburse and icrc-1 transfer
    agent.set_identity(identity);

    let user_canister = get_user_canister(&state.yral_metadata_client, user_principal).await?;
    let cdao_cans = verify_token_root(&agent, user_canister, req.token_root).await?;
    let governance_principal = cdao_cans.governance;
    let ledger_principal = cdao_cans.ledger;

    let governance = SnsGovernance(governance_principal, &agent);
    let neurons = governance
        .list_neurons(ListNeurons {
            of_principal: Some(user_principal),
            limit: 10,
            start_page_at: None,
        })
        .await
        .map_err(|_| StatusCode::INTERNAL_SERVER_ERROR)?
        .neurons;

    if neurons.len() < 2 || neurons[1].cached_neuron_stake_e8s == 0 {
        let res = Response::builder()
            .status(StatusCode::OK)
            .body("Claiming not required".into())
            .unwrap();
        return Ok(res);
    }
    let ix = if matches!(
        neurons[1].dissolve_state.as_ref(),
        Some(DissolveState::DissolveDelaySeconds(0))
    ) {
        1
    } else {
        0
    };

    let amount = neurons[ix].cached_neuron_stake_e8s;
    if amount == 0 {
        let res = Response::builder()
            .status(StatusCode::OK)
            .body("Claiming not required".into())
            .unwrap();
        return Ok(res);
    }
    let neuron_id = &neurons[ix].id.as_ref().ok_or(StatusCode::BAD_REQUEST)?.id;

    let mut tries = 0;
    loop {
        if tries > 10 {
            return Err(StatusCode::LOOP_DETECTED);
        }
        tries += 1;

        let manage_neuron_arg = ManageNeuron {
            subaccount: neuron_id.clone(),
            command: Some(Command::Disburse(Disburse {
                to_account: Some(Account {
                    owner: Some(user_principal),
                    subaccount: None,
                }),
                amount: Some(Amount { e8s: amount }),
            })),
        };
        let manage_neuron = governance
            .manage_neuron(manage_neuron_arg)
            .await
            .map_err(|_| StatusCode::INTERNAL_SERVER_ERROR)?;
        match manage_neuron.command {
            Some(Command1::Disburse(_)) => break,
            Some(Command1::Error(e)) => {
                if e.error_message.contains("PreInitializationSwap") {
                    log::debug!("Governance {governance_principal} is not ready. Retrying...");
                    tokio::time::sleep(Duration::from_secs(8)).await;
                    continue;
                }
                return Err(StatusCode::INTERNAL_SERVER_ERROR);
            }
            _ => return Err(StatusCode::INTERNAL_SERVER_ERROR),
        }
    }

    // Transfer to canister
    let ledger = SnsLedger(ledger_principal, &agent);
    // User has 50% of the overall amount
    // 20% of this 50% is 10% of the overall amount
    // 10% of the overall amount is reserveed for the canister
    let distribution_amt = Nat::from(amount) * 20u32 / 100u32;
    let transfer_resp = ledger
        .icrc_1_transfer(TransferArg {
            to: LedgerAccount {
                owner: user_canister,
                subaccount: None,
            },
            fee: None,
            memo: None,
            from_subaccount: None,
            amount: distribution_amt,
            created_at_time: None,
        })
        .await;

    match transfer_resp {
        Ok(TransferResult::Err(e)) => {
            log::error!("Token is in invalid state, user_canister: {user_canister}, governance: {governance_principal}, irrecoverable {e:?}");
            return Err(StatusCode::INTERNAL_SERVER_ERROR);
        }
        Err(e) => {
            log::error!("Token is in invalid state, user_canister: {user_canister}, governance: {governance_principal}, irrecoverable {e}");
            return Err(StatusCode::INTERNAL_SERVER_ERROR);
        }
        _ => (),
    }

    let res = Response::builder()
        .status(StatusCode::OK)
        .body("Tokens claimed".into())
        .unwrap();

    Ok(res)
}

async fn upgrade_sns_creator_dao_canister(
    State(state): State<Arc<AppState>>,
    Json(req): Json<SnsCanisters>,
) -> Result<Response, StatusCode> {
    let result =
        upgrade_user_token_sns_canister_impl(&state.agent, &state.qstash_client, req).await;

    match result {
        Ok(()) => {
            let response = Response::builder()
                .status(StatusCode::OK)
                .body(format!("upgrade proposal id submitted").into())
                .unwrap();

            Ok(response)
        }
        Err(e) => {
            log::error!(
                "Error submitting upgrade proposal to governance canister: {:?}. Error: {}",
                req.governance,
                e.to_string()
            );
            Err(StatusCode::INTERNAL_SERVER_ERROR)
        }
    }
}

async fn verify_sns_canister_upgrade_proposal(
    State(state): State<Arc<AppState>>,
    Json(verify_sns_canister_proposal_request): Json<VerifyUpgradeProposalRequest>,
) -> Result<Response, StatusCode> {
    let result = verify_if_proposal_executed_successfully_impl(
        &state.agent,
        &state.qstash_client,
        verify_sns_canister_proposal_request,
    )
    .await;

    match result {
        Ok(executed) if executed => Ok(Response::builder()
            .status(StatusCode::OK)
            .body("Proposal executed successfully".into())
            .unwrap()),
        Ok(_) => Err(StatusCode::BAD_REQUEST),

        Err(e) => Ok(Response::builder()
            .status(StatusCode::BAD_REQUEST)
            .body(e.to_string().into())
            .unwrap()),
    }
}

async fn upgrade_all_sns_canisters_for_a_user_canister(
    Path(individual_user_canister_id): Path<String>,
    State(state): State<Arc<AppState>>,
) -> Result<Response, StatusCode> {
    let result = setup_sns_canisters_of_a_user_canister_for_upgrade(
        &state.agent,
        &state.qstash_client,
        individual_user_canister_id,
    )
    .await;

    let res = match result {
        Ok(_) => Response::builder()
            .status(StatusCode::OK)
            .body("setup for upgrade complete".into())
            .unwrap(),
        Err(e) => Response::builder()
            .status(StatusCode::BAD_REQUEST)
            .body(e.to_string().into())
            .unwrap(),
    };

    Ok(res)
}

async fn upgrade_user_token_sns_canister_for_entire_network(
    State(state): State<Arc<AppState>>,
) -> Response {
    let result =
        upgrade_user_token_sns_canister_for_entire_network_impl(&state.agent, &state.qstash_client)
            .await;

    match result {
        Ok(()) => Response::builder()
            .status(StatusCode::OK)
            .body("Upgrade Started ".into())
            .unwrap(),
        Err(e) => Response::builder()
            .status(StatusCode::BAD_REQUEST)
            .body(e.to_string().into())
            .unwrap(),
    }
}

#[derive(Debug, Deserialize)]
struct VideoHashIndexingRequest {
    video_id: String,
    video_url: String,
    publisher_data: VideoPublisherData,
}

#[instrument(skip(state))]
async fn video_hash_indexing_handler(
    State(state): State<Arc<AppState>>,
    Json(req): Json<VideoHashIndexingRequest>,
) -> Result<Response, StatusCode> {
    log::info!("Processing video hash indexing for URL: {}", req.video_url);

    let publisher_data = VideoPublisherData {
        canister_id: req.publisher_data.canister_id.clone(),
        publisher_principal: req.publisher_data.publisher_principal.clone(),
        post_id: req.publisher_data.post_id,
    };

    state
        .qstash_client
        .publish_video_hash_indexing(&req.video_id, &req.video_url, publisher_data)
        .await
        .map_err(|e| {
            log::error!("Failed to index video hash: {}", e);
            StatusCode::INTERNAL_SERVER_ERROR
        })?;

    let response = Response::builder()
        .status(StatusCode::OK)
        .body("Video hash indexed successfully".into())
        .unwrap();

    Ok(response)
}

#[instrument(skip(state))]
async fn video_deduplication_handler(
    State(state): State<Arc<AppState>>,
    Json(req): Json<VideoHashIndexingRequest>,
) -> Result<Response, StatusCode> {
    log::info!(
        "Processing video deduplication for video ID: {}",
        req.video_id
    );

    let publisher_data = VideoPublisherData {
        canister_id: req.publisher_data.canister_id.clone(),
        publisher_principal: req.publisher_data.publisher_principal.clone(),
        post_id: req.publisher_data.post_id,
    };

    let duplication_handler = duplicate::VideoHashDuplication::new(
        &state.qstash_client.client,
        &state.qstash_client.base_url,
    );

    let qstash_client = state.qstash_client.clone();

    if let Err(e) = duplication_handler
        .process_video_deduplication(
            &req.video_id,
            &req.video_url,
            publisher_data,
            move |vid_id, canister_id, post_id, timestamp, publisher_user_id| {
                // Clone the values to ensure they have 'static lifetime
                let vid_id = vid_id.to_string();
                let canister_id = canister_id.to_string();
                let publisher_user_id = publisher_user_id.to_string();

                // Use the cloned qstash_client instead of accessing through state
                let qstash_client = qstash_client.clone();

                Box::pin(async move {
                    qstash_client
                        .publish_video(
                            &vid_id,
                            &canister_id,
                            post_id,
                            timestamp,
                            &publisher_user_id,
                        )
                        .await
                })
            },
        )
        .await
    {
        log::error!("Video deduplication failed: {}", e);
        return Err(StatusCode::INTERNAL_SERVER_ERROR);
    }

    let response = Response::builder()
        .status(StatusCode::OK)
        .body("Video deduplication check completed".into())
        .unwrap();

    Ok(response)
}
<<<<<<< HEAD

#[instrument(skip(app_state))]
=======
// QStash router remains the same but without the admin route
>>>>>>> 0eaf9fd8
pub fn qstash_router<S>(app_state: Arc<AppState>) -> Router<S> {
    Router::new()
        .route("/claim_tokens", post(claim_tokens_from_first_neuron))
        .route("/participate_in_swap", post(participate_in_swap))
        .route(
            "/upgrade_sns_creator_dao_canister",
            post(upgrade_sns_creator_dao_canister),
        )
        .route("/video_deduplication", post(video_deduplication_handler))
        .route("/upload_video_gcs", post(upload_video_gcs))
        .route("/enqueue_video_frames", post(extract_frames_and_upload))
        .route("/enqueue_video_nsfw_detection", post(nsfw_job))
        .route("/enqueue_video_nsfw_detection_v2", post(nsfw_job_v2))
        .route(
            "/verify_sns_canister_upgrade_proposal",
            post(verify_sns_canister_upgrade_proposal),
        )
        .route(
            "/upgrade_all_sns_canisters_for_a_user_canister/{individual_user_canister_id}",
            post(upgrade_all_sns_canisters_for_a_user_canister),
        )
        .route(
            "/upgrade_user_token_sns_canister_for_entire_network",
            post(upgrade_user_token_sns_canister_for_entire_network),
        )
        .route("/report_post", post(qstash_report_post))
        .route("/storj_ingest", post(storj_ingest))
        .route("/process_single_video", post(process_single_video))
        .layer(ServiceBuilder::new().layer(middleware::from_fn_with_state(
            app_state.qstash.clone(),
            verify_qstash_message,
        )))
        .with_state(app_state)
}<|MERGE_RESOLUTION|>--- conflicted
+++ resolved
@@ -513,12 +513,9 @@
 
     Ok(response)
 }
-<<<<<<< HEAD
 
 #[instrument(skip(app_state))]
-=======
 // QStash router remains the same but without the admin route
->>>>>>> 0eaf9fd8
 pub fn qstash_router<S>(app_state: Arc<AppState>) -> Router<S> {
     Router::new()
         .route("/claim_tokens", post(claim_tokens_from_first_neuron))
