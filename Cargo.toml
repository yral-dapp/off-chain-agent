[package]
name = "off-chain-agent"
version = "0.1.0"
edition = "2021"

# See more keys and their definitions at https://doc.rust-lang.org/cargo/reference/manifest.html

[dependencies]
axum = { version = "0.7.6", features = ["macros", "json"] }
candid = "0.10.6"
chrono = { version = "0.4.34", features = ["serde"] }
futures = "0.3.30"
ic-agent = "0.38.1"
rust-s3 = { version = "0.33.0", features = [
    "tokio-rustls-tls",
], default-features = false }
serde = "1.0.197"
serde_json = "1.0.114"
stringreader = "0.1.1"
tokio = { version = "1.36.0", features = ["macros", "rt-multi-thread", "time"] }
indicatif = { version = "0.17.8", features = ["futures"] }
tonic = { version = "0.12.2", features = ["tls-roots"] }
prost = "0.13.3"
tower = { version = "0.5.1", features = ["full"] }
hyper = { version = "1.1.0", features = ["full"] }
hyper-util = { version = "0.1.8", features = ["client", "client-legacy"] }
http = "1.0.0"
http-body-util = "0.1.2"
axum-extra = { version = "0.9.4", features = ["typed-header"] }
headers = "0.4.0"
tonic-reflection = "0.12.2"
reqwest = { version = "0.12.3", features = [
    "json",
    "rustls-tls",
    "stream",
], default-features = false }
once_cell = "1.19.0"
yup-oauth2 = "11.0.0"
tonic-web = "0.12.2"
log = "0.4.21"
yral-metadata-client = { git = "https://github.com/yral-dapp/yral-metadata.git", features = [
    "rustls-tls",
], default-features = false }
config = { version = "0.14.0", features = ["toml"] }
serde_with = "3.7.0"
thiserror = "1.0.58"
env_logger = "0.11.3"
anyhow = "1.0.86"
serde_bytes = "0.11.14"
jsonwebtoken = { version = "9.3.0", features = ["use_pem"] }
exponential-backoff = "1.2.0"
cloud-storage = { version = "0.11.1", default-features = false, features = [
    "rustls-tls",
] }
k256 = { version = "0.13.3", features = ["jwk"] }
time = "0.3.36"
firestore = "0.43.1"
<<<<<<< HEAD
yral-canisters-client = { git = "https://github.com/yral-dapp/yral-common.git", rev = "be0420fe2b3cdabe0f65bdb03e8859b7946bd509", features = ["backend", "sns-governance", "sns-ledger", "sns-root"] }
yral-qstash-types = { git = "https://github.com/yral-dapp/yral-common.git", rev = "be0420fe2b3cdabe0f65bdb03e8859b7946bd509" }
base64 = "0.22.1"
=======
google-cloud-bigquery = { version = "0.13.1", default-features = false, features = [
    "auth",
    "rustls-tls",
] }
>>>>>>> 33513e4f

[build-dependencies]
tonic-build = "0.12"

[[bin]]
name = "icp-off-chain-agent"
path = "src/main.rs"

[features]
local-bin = []<|MERGE_RESOLUTION|>--- conflicted
+++ resolved
@@ -55,16 +55,13 @@
 k256 = { version = "0.13.3", features = ["jwk"] }
 time = "0.3.36"
 firestore = "0.43.1"
-<<<<<<< HEAD
 yral-canisters-client = { git = "https://github.com/yral-dapp/yral-common.git", rev = "be0420fe2b3cdabe0f65bdb03e8859b7946bd509", features = ["backend", "sns-governance", "sns-ledger", "sns-root"] }
 yral-qstash-types = { git = "https://github.com/yral-dapp/yral-common.git", rev = "be0420fe2b3cdabe0f65bdb03e8859b7946bd509" }
 base64 = "0.22.1"
-=======
 google-cloud-bigquery = { version = "0.13.1", default-features = false, features = [
     "auth",
     "rustls-tls",
 ] }
->>>>>>> 33513e4f
 
 [build-dependencies]
 tonic-build = "0.12"
