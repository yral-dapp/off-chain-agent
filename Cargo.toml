--- conflicted
+++ resolved
@@ -50,11 +50,8 @@
 cloud-storage = { version = "0.11.1", default-features = false, features = [
     "rustls-tls",
 ] }
-<<<<<<< HEAD
 k256 = { version = "0.13.3", features = ["jwk"] }
-=======
 time = "0.3.36"
->>>>>>> 56348873
 
 [build-dependencies]
 serde = { version = "1.0", features = ["derive"] }
