--- conflicted
+++ resolved
@@ -4,12 +4,8 @@
 use anyhow::{anyhow, Context, Result};
 use candid::Principal;
 use firestore::{FirestoreDb, FirestoreDbOptions};
-<<<<<<< HEAD
 use hyper_util::client::legacy::connect::HttpConnector;
-=======
 use google_cloud_bigquery::client::{Client, ClientConfig};
-use hyper::client::HttpConnector;
->>>>>>> 33513e4f
 use ic_agent::Agent;
 use std::env;
 use yral_canisters_client::individual_user_template::IndividualUserTemplate;
@@ -23,11 +19,8 @@
     pub yral_metadata_client: MetadataClient<true>,
     pub auth: Authenticator<HttpsConnector<HttpConnector>>,
     pub firestoredb: FirestoreDb,
-<<<<<<< HEAD
     pub qstash: QStashState,
-=======
     pub bigquery_client: Client,
->>>>>>> 33513e4f
 }
 
 impl AppState {
@@ -38,11 +31,8 @@
             auth: init_auth().await,
             // ml_server_grpc_channel: init_ml_server_grpc_channel().await,
             firestoredb: init_firestoredb().await,
-<<<<<<< HEAD
             qstash: init_qstash(),
-=======
             bigquery_client: init_bigquery_client().await,
->>>>>>> 33513e4f
         }
     }
 
@@ -146,15 +136,14 @@
         .expect("failed to create firestore db")
 }
 
-<<<<<<< HEAD
 pub fn init_qstash() -> QStashState {
     let qstash_key =
         env::var("QSTASH_CURRENT_SIGNING_KEY").expect("QSTASH_CURRENT_SIGNING_KEY is required");
 
     QStashState::init(qstash_key)
-=======
+}
+
 pub async fn init_bigquery_client() -> Client {
     let (config, _) = ClientConfig::new_with_auth().await.unwrap();
     Client::new(config).await.unwrap()
->>>>>>> 33513e4f
 }